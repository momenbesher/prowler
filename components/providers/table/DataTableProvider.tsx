"use client";

import {
  ColumnDef,
  flexRender,
  getCoreRowModel,
  getPaginationRowModel,
  getSortedRowModel,
  SortingState,
  useReactTable,
} from "@tanstack/react-table";
import { useState } from "react";

import {
  Table,
  TableBody,
  TableCell,
  TableHead,
  TableHeader,
  TableRow,
} from "@/components/ui/table/Table";
import { MetaDataProps } from "@/types";

import { DataTablePagination } from "./DataTablePagination";

interface DataTableProviderProps<TData, TValue> {
  columns: ColumnDef<TData, TValue>[];
  data: TData[];
  metadata?: MetaDataProps;
}

export function DataTableProvider<TData, TValue>({
  columns,
  data,
<<<<<<< HEAD
  metadata,
}: DataTableProps<TData, TValue>) {
  const [sorting, setSorting] = useState<SortingState>([]);
=======
}: DataTableProviderProps<TData, TValue>) {
>>>>>>> b5b2e225
  const table = useReactTable({
    data,
    columns,
    enableSorting: true,
    getCoreRowModel: getCoreRowModel(),
    getPaginationRowModel: getPaginationRowModel(),
    onSortingChange: setSorting,
    getSortedRowModel: getSortedRowModel(),
    state: {
      sorting,
    },
  });
  return (
    <>
      <div className="rounded-md border w-full">
        <Table>
          <TableHeader>
            {table.getHeaderGroups().map((headerGroup) => (
              <TableRow key={headerGroup.id}>
                {headerGroup.headers.map((header) => {
                  return (
                    <TableHead key={header.id}>
                      {header.isPlaceholder
                        ? null
                        : flexRender(
                            header.column.columnDef.header,
                            header.getContext(),
                          )}
                    </TableHead>
                  );
                })}
              </TableRow>
            ))}
          </TableHeader>
          <TableBody>
            {table.getRowModel().rows?.length ? (
              table.getRowModel().rows.map((row) => (
                <TableRow
                  key={row.id}
                  data-state={row.getIsSelected() && "selected"}
                >
                  {row.getVisibleCells().map((cell) => (
                    <TableCell key={cell.id}>
                      {flexRender(
                        cell.column.columnDef.cell,
                        cell.getContext(),
                      )}
                    </TableCell>
                  ))}
                </TableRow>
              ))
            ) : (
              <TableRow>
                <TableCell
                  colSpan={columns.length}
                  className="h-24 text-center"
                >
                  No results.
                </TableCell>
              </TableRow>
            )}
          </TableBody>
        </Table>
      </div>
      <div className="flex items-center w-full space-x-2 py-4">
        <DataTablePagination metadata={metadata} />
      </div>
    </>
  );
}<|MERGE_RESOLUTION|>--- conflicted
+++ resolved
@@ -32,13 +32,9 @@
 export function DataTableProvider<TData, TValue>({
   columns,
   data,
-<<<<<<< HEAD
   metadata,
-}: DataTableProps<TData, TValue>) {
+}: DataTableProviderProps<TData, TValue>) {
   const [sorting, setSorting] = useState<SortingState>([]);
-=======
-}: DataTableProviderProps<TData, TValue>) {
->>>>>>> b5b2e225
   const table = useReactTable({
     data,
     columns,
